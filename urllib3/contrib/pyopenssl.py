"""
SSL with SNI_-support for Python 2. Follow these instructions if you would
like to verify SSL certificates in Python 2. Note, the default libraries do
*not* do certificate checking; you need to do additional work to validate
certificates yourself.

This needs the following packages installed:

* pyOpenSSL (tested with 16.0.0)
* cryptography (minimum 1.3.4, from pyopenssl)
* idna (minimum 2.0, from cryptography)

However, pyopenssl depends on cryptography, which depends on idna, so while we
use all three directly here we end up having relatively few packages required.

You can install them with the following command:

    pip install pyopenssl cryptography idna

To activate certificate checking, call
:func:`~urllib3.contrib.pyopenssl.inject_into_urllib3` from your Python code
before you begin making HTTP requests. This can be done in a ``sitecustomize``
module, or at any other time before your application begins using ``urllib3``,
like this::

    try:
        import urllib3.contrib.pyopenssl
        urllib3.contrib.pyopenssl.inject_into_urllib3()
    except ImportError:
        pass

Now you can use :mod:`urllib3` as you normally would, and it will support SNI
when the required modules are installed.

Activating this module also has the positive side effect of disabling SSL/TLS
compression in Python 2 (see `CRIME attack`_).

If you want to configure the default list of supported cipher suites, you can
set the ``urllib3.contrib.pyopenssl.DEFAULT_SSL_CIPHER_LIST`` variable.

.. _sni: https://en.wikipedia.org/wiki/Server_Name_Indication
.. _crime attack: https://en.wikipedia.org/wiki/CRIME_(security_exploit)
"""
from __future__ import absolute_import

import idna
import OpenSSL.SSL
from cryptography import x509
from cryptography.hazmat.backends.openssl import backend as openssl_backend
from cryptography.hazmat.backends.openssl.x509 import _Certificate

from socket import timeout, error as SocketError
from io import BytesIO

try:  # Platform-specific: Python 2
    from socket import _fileobject
except ImportError:  # Platform-specific: Python 3
    _fileobject = None
    from ..packages.backports.makefile import backport_makefile

import logging
import ssl
import six
import sys

from .. import util

__all__ = ['inject_into_urllib3', 'extract_from_urllib3']

# SNI always works.
HAS_SNI = True

# Map from urllib3 to PyOpenSSL compatible parameter-values.
_openssl_versions = {
    ssl.PROTOCOL_SSLv23: OpenSSL.SSL.SSLv23_METHOD,
    ssl.PROTOCOL_TLSv1: OpenSSL.SSL.TLSv1_METHOD,
}

if hasattr(ssl, 'PROTOCOL_TLSv1_1') and hasattr(OpenSSL.SSL, 'TLSv1_1_METHOD'):
    _openssl_versions[ssl.PROTOCOL_TLSv1_1] = OpenSSL.SSL.TLSv1_1_METHOD

if hasattr(ssl, 'PROTOCOL_TLSv1_2') and hasattr(OpenSSL.SSL, 'TLSv1_2_METHOD'):
    _openssl_versions[ssl.PROTOCOL_TLSv1_2] = OpenSSL.SSL.TLSv1_2_METHOD

try:
    _openssl_versions.update({ssl.PROTOCOL_SSLv3: OpenSSL.SSL.SSLv3_METHOD})
except AttributeError:
    pass

_stdlib_to_openssl_verify = {
    ssl.CERT_NONE: OpenSSL.SSL.VERIFY_NONE,
    ssl.CERT_OPTIONAL: OpenSSL.SSL.VERIFY_PEER,
    ssl.CERT_REQUIRED:
        OpenSSL.SSL.VERIFY_PEER + OpenSSL.SSL.VERIFY_FAIL_IF_NO_PEER_CERT,
}
_openssl_to_stdlib_verify = dict(
    (v, k) for k, v in _stdlib_to_openssl_verify.items()
)

# OpenSSL will only write 16K at a time
SSL_WRITE_BLOCKSIZE = 16384

orig_util_HAS_SNI = util.HAS_SNI
orig_util_SSLContext = util.ssl_.SSLContext


log = logging.getLogger(__name__)


def inject_into_urllib3():
    'Monkey-patch urllib3 with PyOpenSSL-backed SSL-support.'

    util.ssl_.SSLContext = PyOpenSSLContext
    util.HAS_SNI = HAS_SNI
    util.ssl_.HAS_SNI = HAS_SNI
    util.IS_PYOPENSSL = True
    util.ssl_.IS_PYOPENSSL = True


def extract_from_urllib3():
    'Undo monkey-patching by :func:`inject_into_urllib3`.'

    util.ssl_.SSLContext = orig_util_SSLContext
    util.HAS_SNI = orig_util_HAS_SNI
    util.ssl_.HAS_SNI = orig_util_HAS_SNI
    util.IS_PYOPENSSL = False
    util.ssl_.IS_PYOPENSSL = False


def _dnsname_to_stdlib(name):
    """
    Converts a dNSName SubjectAlternativeName field to the form used by the
    standard library on the given Python version.

    Cryptography produces a dNSName as a unicode string that was idna-decoded
    from ASCII bytes. We need to idna-encode that string to get it back, and
    then on Python 3 we also need to convert to unicode via UTF-8 (the stdlib
    uses PyUnicode_FromStringAndSize on it, which decodes via UTF-8).
    """
    def idna_encode(name):
        """
        Borrowed wholesale from the Python Cryptography Project. It turns out
        that we can't just safely call `idna.encode`: it can explode for
        wildcard names. This avoids that problem.
        """
        for prefix in [u'*.', u'.']:
            if name.startswith(prefix):
                name = name[len(prefix):]
                return prefix.encode('ascii') + idna.encode(name)
        return idna.encode(name)

    name = idna_encode(name)
    if sys.version_info >= (3, 0):
        name = name.decode('utf-8')
    return name


def get_subj_alt_name(peer_cert):
    """
    Given an PyOpenSSL certificate, provides all the subject alternative names.
    """
    # Pass the cert to cryptography, which has much better APIs for this.
    # This is technically using private APIs, but should work across all
    # relevant versions until PyOpenSSL gets something proper for this.
    cert = _Certificate(openssl_backend, peer_cert._x509)

    # We want to find the SAN extension. Ask Cryptography to locate it (it's
    # faster than looping in Python)
    try:
        ext = cert.extensions.get_extension_for_class(
            x509.SubjectAlternativeName
        ).value
    except x509.ExtensionNotFound:
        # No such extension, return the empty list.
        return []
    except (x509.DuplicateExtension, x509.UnsupportedExtension,
            x509.UnsupportedGeneralNameType, UnicodeError) as e:
        # A problem has been found with the quality of the certificate. Assume
        # no SAN field is present.
        log.warning(
            "A problem was encountered with the certificate that prevented "
            "urllib3 from finding the SubjectAlternativeName field. This can "
            "affect certificate validation. The error was %s",
            e,
        )
        return []

    # We want to return dNSName and iPAddress fields. We need to cast the IPs
    # back to strings because the match_hostname function wants them as
    # strings.
    # Sadly the DNS names need to be idna encoded and then, on Python 3, UTF-8
    # decoded. This is pretty frustrating, but that's what the standard library
    # does with certificates, and so we need to attempt to do the same.
    names = [
        ('DNS', _dnsname_to_stdlib(name))
        for name in ext.get_values_for_type(x509.DNSName)
    ]
    names.extend(
        ('IP Address', str(name))
        for name in ext.get_values_for_type(x509.IPAddress)
    )

    return names


class WrappedSocket(object):
    '''API-compatibility wrapper for Python OpenSSL's Connection-class.

    Note: _makefile_refs, _drop() and _reuse() are needed for the garbage
    collector of pypy.
    '''

    def __init__(self, connection, socket, suppress_ragged_eofs=True):
        self.connection = connection
        self.socket = socket
        self.suppress_ragged_eofs = suppress_ragged_eofs
        self._makefile_refs = 0
        self._closed = False

    def fileno(self):
        return self.socket.fileno()

    # Copy-pasted from Python 3.5 source code
    def _decref_socketios(self):
        if self._makefile_refs > 0:
            self._makefile_refs -= 1
        if self._closed:
            self.close()

    def recv(self, *args, **kwargs):
        try:
            data = self.connection.recv(*args, **kwargs)
        except OpenSSL.SSL.SysCallError as e:
            if self.suppress_ragged_eofs and e.args == (-1, 'Unexpected EOF'):
                return b''
            else:
                raise SocketError(str(e))
        except OpenSSL.SSL.ZeroReturnError as e:
            if self.connection.get_shutdown() == OpenSSL.SSL.RECEIVED_SHUTDOWN:
                return b''
            else:
                raise
        except OpenSSL.SSL.WantReadError:
            rd = util.wait_for_read(self.socket, self.socket.gettimeout())
            if not rd:
                raise timeout('The read operation timed out')
            else:
                return self.recv(*args, **kwargs)
        else:
            return data

    def recv_into(self, *args, **kwargs):
        try:
            return self.connection.recv_into(*args, **kwargs)
        except OpenSSL.SSL.SysCallError as e:
            if self.suppress_ragged_eofs and e.args == (-1, 'Unexpected EOF'):
                return 0
            else:
                raise SocketError(str(e))
        except OpenSSL.SSL.ZeroReturnError as e:
            if self.connection.get_shutdown() == OpenSSL.SSL.RECEIVED_SHUTDOWN:
                return 0
            else:
                raise
        except OpenSSL.SSL.WantReadError:
            rd = util.wait_for_read(self.socket, self.socket.gettimeout())
            if not rd:
                raise timeout('The read operation timed out')
            else:
                return self.recv_into(*args, **kwargs)

    def settimeout(self, timeout):
        return self.socket.settimeout(timeout)

    def _send_until_done(self, data):
        while True:
            try:
                return self.connection.send(data)
            except OpenSSL.SSL.WantWriteError:
                wr = util.wait_for_write(self.socket, self.socket.gettimeout())
                if not wr:
                    raise timeout()
                continue

    def sendall(self, data):
        total_sent = 0
        while total_sent < len(data):
            sent = self._send_until_done(data[total_sent:total_sent + SSL_WRITE_BLOCKSIZE])
            total_sent += sent

    def shutdown(self):
        # FIXME rethrow compatible exceptions should we ever use this
        self.connection.shutdown()

    def close(self):
        if self._makefile_refs < 1:
            try:
                self._closed = True
                return self.connection.close()
            except OpenSSL.SSL.Error:
                return
        else:
            self._makefile_refs -= 1

    def getpeercert(self, binary_form=False):
        x509 = self.connection.get_peer_certificate()

        if not x509:
            return x509

        if binary_form:
            return OpenSSL.crypto.dump_certificate(
                OpenSSL.crypto.FILETYPE_ASN1,
                x509)

        return {
            'subject': (
                (('commonName', x509.get_subject().CN),),
            ),
            'subjectAltName': get_subj_alt_name(x509)
        }

    def _reuse(self):
        self._makefile_refs += 1

    def _drop(self):
        if self._makefile_refs < 1:
            self.close()
        else:
            self._makefile_refs -= 1


if _fileobject:  # Platform-specific: Python 2
    def makefile(self, mode, bufsize=-1):
        self._makefile_refs += 1
        return _fileobject(self, mode, bufsize, close=True)
else:  # Platform-specific: Python 3
    makefile = backport_makefile

WrappedSocket.makefile = makefile


class PyOpenSSLContext(object):
    """
    I am a wrapper class for the PyOpenSSL ``Context`` object. I am responsible
    for translating the interface of the standard library ``SSLContext`` object
    to calls into PyOpenSSL.
    """
    def __init__(self, protocol):
        self.protocol = _openssl_versions[protocol]
        self._ctx = OpenSSL.SSL.Context(self.protocol)
        self._options = 0
        self.check_hostname = False

    @property
    def options(self):
        return self._options

    @options.setter
    def options(self, value):
        self._options = value
        self._ctx.set_options(value)

    @property
    def verify_mode(self):
        return _openssl_to_stdlib_verify[self._ctx.get_verify_mode()]

    @verify_mode.setter
    def verify_mode(self, value):
        self._ctx.set_verify(
            _stdlib_to_openssl_verify[value],
            _verify_callback
        )

    def set_default_verify_paths(self):
        self._ctx.set_default_verify_paths()

    def set_ciphers(self, ciphers):
        if isinstance(ciphers, six.text_type):
            ciphers = ciphers.encode('utf-8')
        self._ctx.set_cipher_list(ciphers)

    def load_verify_locations(self, cafile=None, capath=None, cadata=None):
        if cafile is not None:
            cafile = cafile.encode('utf-8')
        if capath is not None:
            capath = capath.encode('utf-8')
        self._ctx.load_verify_locations(cafile, capath)
        if cadata is not None:
            self._ctx.load_verify_locations(BytesIO(cadata))

    def load_cert_chain(self, certfile, keyfile=None, password=None):
        self._ctx.use_certificate_file(certfile)
        if password is not None:
            self._ctx.set_passwd_cb(lambda max_length, prompt_twice, userdata: password)
        self._ctx.use_privatekey_file(keyfile or certfile)

    def wrap_socket(self, sock, server_side=False,
                    do_handshake_on_connect=True, suppress_ragged_eofs=True,
                    server_hostname=None):
        cnx = OpenSSL.SSL.Connection(self._ctx, sock)

        if isinstance(server_hostname, six.text_type):  # Platform-specific: Python 3
            server_hostname = server_hostname.encode('utf-8')

        if server_hostname is not None:
            cnx.set_tlsext_host_name(server_hostname)

        cnx.set_connect_state()

        while True:
            try:
                cnx.do_handshake()
            except OpenSSL.SSL.WantReadError:
                rd = util.wait_for_read(sock, sock.gettimeout())
                if not rd:
                    raise timeout('select timed out')
                continue
            except OpenSSL.SSL.Error as e:
                raise ssl.SSLError('bad handshake: %r' % e)
            break

        return WrappedSocket(cnx, sock)


def _verify_callback(cnx, x509, err_no, err_depth, return_code):
<<<<<<< HEAD
    return err_no == 0


def ssl_wrap_socket(sock, keyfile=None, certfile=None, cert_reqs=None,
                    ca_certs=None, server_hostname=None,
                    ssl_version=None, ca_cert_dir=None):
    # This function is no longer used by urllib3. We should strongly consider
    # removing it.
    ctx = OpenSSL.SSL.Context(_openssl_versions[ssl_version])
    if certfile:
        keyfile = keyfile or certfile  # Match behaviour of the normal python ssl library
        ctx.use_certificate_file(certfile)
    if keyfile:
        ctx.use_privatekey_file(keyfile)
    if cert_reqs != ssl.CERT_NONE:
        ctx.set_verify(_stdlib_to_openssl_verify[cert_reqs], _verify_callback)
    if ca_certs or ca_cert_dir:
        try:
            ctx.load_verify_locations(ca_certs, ca_cert_dir)
        except OpenSSL.SSL.Error as e:
            raise ssl.SSLError('bad ca_certs: %r' % ca_certs, e)
    else:
        ctx.set_default_verify_paths()

    # Disable TLS compression to mitigate CRIME attack (issue #309)
    OP_NO_COMPRESSION = 0x20000
    ctx.set_options(OP_NO_COMPRESSION)

    # Set list of supported ciphersuites.
    ctx.set_cipher_list(DEFAULT_SSL_CIPHER_LIST)

    cnx = OpenSSL.SSL.Connection(ctx, sock)
    if isinstance(server_hostname, six.text_type):  # Platform-specific: Python 3
        server_hostname = server_hostname.encode('utf-8')
    cnx.set_tlsext_host_name(server_hostname)
    cnx.set_connect_state()
    while True:
        try:
            cnx.do_handshake()
        except OpenSSL.SSL.WantReadError:
            rd = util.wait_for_read(sock, sock.gettimeout())
            if not rd:
                raise timeout('select timed out')
            continue
        except OpenSSL.SSL.Error as e:
            raise ssl.SSLError('bad handshake: %r' % e)
        break

    return WrappedSocket(cnx, sock)
=======
    return err_no == 0
>>>>>>> 24b1647b
<|MERGE_RESOLUTION|>--- conflicted
+++ resolved
@@ -424,56 +424,4 @@
 
 
 def _verify_callback(cnx, x509, err_no, err_depth, return_code):
-<<<<<<< HEAD
-    return err_no == 0
-
-
-def ssl_wrap_socket(sock, keyfile=None, certfile=None, cert_reqs=None,
-                    ca_certs=None, server_hostname=None,
-                    ssl_version=None, ca_cert_dir=None):
-    # This function is no longer used by urllib3. We should strongly consider
-    # removing it.
-    ctx = OpenSSL.SSL.Context(_openssl_versions[ssl_version])
-    if certfile:
-        keyfile = keyfile or certfile  # Match behaviour of the normal python ssl library
-        ctx.use_certificate_file(certfile)
-    if keyfile:
-        ctx.use_privatekey_file(keyfile)
-    if cert_reqs != ssl.CERT_NONE:
-        ctx.set_verify(_stdlib_to_openssl_verify[cert_reqs], _verify_callback)
-    if ca_certs or ca_cert_dir:
-        try:
-            ctx.load_verify_locations(ca_certs, ca_cert_dir)
-        except OpenSSL.SSL.Error as e:
-            raise ssl.SSLError('bad ca_certs: %r' % ca_certs, e)
-    else:
-        ctx.set_default_verify_paths()
-
-    # Disable TLS compression to mitigate CRIME attack (issue #309)
-    OP_NO_COMPRESSION = 0x20000
-    ctx.set_options(OP_NO_COMPRESSION)
-
-    # Set list of supported ciphersuites.
-    ctx.set_cipher_list(DEFAULT_SSL_CIPHER_LIST)
-
-    cnx = OpenSSL.SSL.Connection(ctx, sock)
-    if isinstance(server_hostname, six.text_type):  # Platform-specific: Python 3
-        server_hostname = server_hostname.encode('utf-8')
-    cnx.set_tlsext_host_name(server_hostname)
-    cnx.set_connect_state()
-    while True:
-        try:
-            cnx.do_handshake()
-        except OpenSSL.SSL.WantReadError:
-            rd = util.wait_for_read(sock, sock.gettimeout())
-            if not rd:
-                raise timeout('select timed out')
-            continue
-        except OpenSSL.SSL.Error as e:
-            raise ssl.SSLError('bad handshake: %r' % e)
-        break
-
-    return WrappedSocket(cnx, sock)
-=======
-    return err_no == 0
->>>>>>> 24b1647b
+    return err_no == 0
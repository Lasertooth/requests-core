# TODO: Break this module up into pieces. Maybe group by functionality tested
# rather than the socket level-ness of it.

from urllib3 import HTTPConnectionPool, HTTPSConnectionPool
from urllib3.poolmanager import proxy_from_url
from urllib3.exceptions import (
        MaxRetryError,
        ProxyError,
        ReadTimeoutError,
        SSLError,
        ProtocolError,
        BadVersionError,
        FailedTunnelError,
)
from urllib3.util.ssl_ import HAS_SNI
from urllib3.util.timeout import Timeout
from urllib3.util.retry import Retry
from urllib3._collections import HTTPHeaderDict, OrderedDict

from dummyserver.testcase import SocketDummyServerTestCase, consume_socket
from dummyserver.server import (
    DEFAULT_CERTS, DEFAULT_CA, get_unreachable_address)

from .. import onlyPy3, LogRecorder

from nose.plugins.skip import SkipTest
try:
    from mimetools import Message as MimeToolMessage
except ImportError:
    class MimeToolMessage(object):
        pass
from threading import Event
import io
import select
import socket
import ssl


class TestCookies(SocketDummyServerTestCase):

    def test_multi_setcookie(self):
        def multicookie_response_handler(listener):
            sock = listener.accept()[0]

            buf = b''
            while not buf.endswith(b'\r\n\r\n'):
                buf += sock.recv(65536)

            sock.send(b'HTTP/1.1 200 OK\r\n'
                      b'Set-Cookie: foo=1\r\n'
                      b'Set-Cookie: bar=1\r\n'
                      b'\r\n')
            sock.close()

        self._start_server(multicookie_response_handler)
        pool = HTTPConnectionPool(self.host, self.port)
        self.addCleanup(pool.close)
        r = pool.request('GET', '/', retries=0)
        self.assertEqual(r.headers, {'set-cookie': 'foo=1, bar=1'})
        self.assertEqual(r.headers.getlist('set-cookie'), ['foo=1', 'bar=1'])


class TestSNI(SocketDummyServerTestCase):

    def test_hostname_in_first_request_packet(self):
        if not HAS_SNI:
            raise SkipTest('SNI-support not available')

        done_receiving = Event()
        self.buf = b''

        def socket_handler(listener):
            sock = listener.accept()[0]

            self.buf = sock.recv(65536)  # We only accept one packet
            done_receiving.set()  # let the test know it can proceed
            sock.close()

        self._start_server(socket_handler)
        pool = HTTPSConnectionPool(self.host, self.port)
        self.addCleanup(pool.close)
        try:
            pool.request('GET', '/', retries=0)
        except SSLError:  # We are violating the protocol
            pass
        done_receiving.wait()
        self.assertTrue(self.host.encode('ascii') in self.buf,
                        "missing hostname in SSL handshake")


class TestSocketClosing(SocketDummyServerTestCase):

    def test_recovery_when_server_closes_connection(self):
        # Does the pool work seamlessly if an open connection in the
        # connection pool gets hung up on by the server, then reaches
        # the front of the queue again?

        done_closing = Event()

        def socket_handler(listener):
            for i in 0, 1:
                sock = listener.accept()[0]

                buf = b''
                while not buf.endswith(b'\r\n\r\n'):
                    buf = sock.recv(65536)

                body = 'Response %d' % i
                sock.send(('HTTP/1.1 200 OK\r\n'
                           'Content-Type: text/plain\r\n'
                           'Content-Length: %d\r\n'
                           '\r\n'
                           '%s' % (len(body), body)).encode('utf-8'))

                sock.close()  # simulate a server timing out, closing socket
                done_closing.set()  # let the test know it can proceed

        self._start_server(socket_handler)
        pool = HTTPConnectionPool(self.host, self.port)
        self.addCleanup(pool.close)

        response = pool.request('GET', '/', retries=0)
        self.assertEqual(response.status, 200)
        self.assertEqual(response.data, b'Response 0')

        done_closing.wait()  # wait until the socket in our pool gets closed

        response = pool.request('GET', '/', retries=0)
        self.assertEqual(response.status, 200)
        self.assertEqual(response.data, b'Response 1')

    def test_connection_refused(self):
        # Does the pool retry if there is no listener on the port?
        host, port = get_unreachable_address()
        http = HTTPConnectionPool(host, port, maxsize=3, block=True)
        self.addCleanup(http.close)
        self.assertRaises(MaxRetryError, http.request, 'GET', '/', retries=0, release_conn=False)
        self.assertEqual(http.pool.qsize(), http.pool.maxsize)

    def test_connection_read_timeout(self):
        timed_out = Event()

        def socket_handler(listener):
            sock = listener.accept()[0]
            while not sock.recv(65536).endswith(b'\r\n\r\n'):
                pass

            timed_out.wait()
            sock.close()

        self._start_server(socket_handler)
        http = HTTPConnectionPool(self.host, self.port,
                                  timeout=0.001,
                                  retries=False,
                                  maxsize=3,
                                  block=True)
        self.addCleanup(http.close)

        try:
            self.assertRaises(ReadTimeoutError, http.request, 'GET', '/', release_conn=False)
        finally:
            timed_out.set()

        self.assertEqual(http.pool.qsize(), http.pool.maxsize)

    def test_read_timeout_dont_retry_method_not_in_whitelist(self):
        timed_out = Event()

        def socket_handler(listener):
            sock = listener.accept()[0]
            sock.recv(65536)
            timed_out.wait()
            sock.close()

        self._start_server(socket_handler)
        pool = HTTPConnectionPool(self.host, self.port, timeout=0.001, retries=True)
        self.addCleanup(pool.close)

        try:
            self.assertRaises(ReadTimeoutError, pool.request, 'POST', '/')
        finally:
            timed_out.set()

    def test_https_connection_read_timeout(self):
        """ Handshake timeouts should fail with a Timeout"""
        timed_out = Event()

        def socket_handler(listener):
            sock = listener.accept()[0]
            while not sock.recv(65536):
                pass

            timed_out.wait()
            sock.close()

        self._start_server(socket_handler)
        pool = HTTPSConnectionPool(self.host, self.port, timeout=0.001, retries=False)
        self.addCleanup(pool.close)
        try:
            self.assertRaises(ReadTimeoutError, pool.request, 'GET', '/')
        finally:
            timed_out.set()

    def test_timeout_errors_cause_retries(self):
        def socket_handler(listener):
            sock_timeout = listener.accept()[0]

            # Wait for a second request before closing the first socket.
            sock = listener.accept()[0]
            sock_timeout.close()

            # Second request.
            buf = b''
            while not buf.endswith(b'\r\n\r\n'):
                buf += sock.recv(65536)

            # Now respond immediately.
            body = 'Response 2'
            sock.send(('HTTP/1.1 200 OK\r\n'
                       'Content-Type: text/plain\r\n'
                       'Content-Length: %d\r\n'
                       '\r\n'
                       '%s' % (len(body), body)).encode('utf-8'))

            sock.close()

        # In situations where the main thread throws an exception, the server
        # thread can hang on an accept() call. This ensures everything times
        # out within 1 second. This should be long enough for any socket
        # operations in the test suite to complete
        default_timeout = socket.getdefaulttimeout()
        socket.setdefaulttimeout(1)

        try:
            self._start_server(socket_handler)
            t = Timeout(connect=0.001, read=0.001)
            pool = HTTPConnectionPool(self.host, self.port, timeout=t)
            self.addCleanup(pool.close)

            response = pool.request('GET', '/', retries=1)
            self.assertEqual(response.status, 200)
            self.assertEqual(response.data, b'Response 2')
        finally:
            socket.setdefaulttimeout(default_timeout)

    def test_delayed_body_read_timeout(self):
        timed_out = Event()

        def socket_handler(listener):
            sock = listener.accept()[0]
            buf = b''
            body = 'Hi'
            while not buf.endswith(b'\r\n\r\n'):
                buf = sock.recv(65536)
            sock.send(('HTTP/1.1 200 OK\r\n'
                       'Content-Type: text/plain\r\n'
                       'Content-Length: %d\r\n'
                       '\r\n' % len(body)).encode('utf-8'))

            timed_out.wait()
            sock.send(body.encode('utf-8'))
            sock.close()

        self._start_server(socket_handler)
        pool = HTTPConnectionPool(self.host, self.port)
        self.addCleanup(pool.close)

        response = pool.urlopen('GET', '/', retries=0, preload_content=False,
                                timeout=Timeout(connect=1, read=0.001))
        try:
            self.assertRaises(ReadTimeoutError, response.read)
        finally:
            timed_out.set()

    def test_delayed_body_read_timeout_with_preload(self):
        timed_out = Event()

        def socket_handler(listener):
            sock = listener.accept()[0]
            buf = b''
            body = 'Hi'
            while not buf.endswith(b'\r\n\r\n'):
                buf += sock.recv(65536)
            sock.send(('HTTP/1.1 200 OK\r\n'
                       'Content-Type: text/plain\r\n'
                       'Content-Length: %d\r\n'
                       '\r\n' % len(body)).encode('utf-8'))

            timed_out.wait(5)
            sock.close()

        self._start_server(socket_handler)
        pool = HTTPConnectionPool(self.host, self.port)
        self.addCleanup(pool.close)

        try:
            self.assertRaises(ReadTimeoutError, pool.urlopen,
                              'GET', '/', retries=False,
                              timeout=Timeout(connect=1, read=0.001))
        finally:
            timed_out.set()

    def test_incomplete_response(self):
        body = 'Response'
        partial_body = body[:2]

        def socket_handler(listener):
            sock = listener.accept()[0]

            # Consume request
            buf = b''
            while not buf.endswith(b'\r\n\r\n'):
                buf = sock.recv(65536)

            # Send partial response and close socket.
            sock.send((
                'HTTP/1.1 200 OK\r\n'
                'Content-Type: text/plain\r\n'
                'Content-Length: %d\r\n'
                '\r\n'
                '%s' % (len(body), partial_body)).encode('utf-8')
            )
            sock.close()

        self._start_server(socket_handler)
        pool = HTTPConnectionPool(self.host, self.port)
        self.addCleanup(pool.close)

        response = pool.request('GET', '/', retries=0, preload_content=False)
        self.assertRaises(ProtocolError, response.read)

    def test_retry_weird_http_version(self):
        """ Retry class should handle httplib.BadStatusLine errors properly """

        def socket_handler(listener):
            sock = listener.accept()[0]
            # First request.
            # Pause before responding so the first request times out.
            buf = b''
            while not buf.endswith(b'\r\n\r\n'):
                buf += sock.recv(65536)

            # send bad response
            body = "bad http response"
            sock.send(('HTTP0.5 200 OK\r\n'
                      'Content-Type: text/plain\r\n'
                      'Content-Length: %d\r\n'
                      '\r\n'
                      '%s' % (len(body), body)).encode('utf-8'))
            sock.close()

            # Second request.
            sock = listener.accept()[0]
            buf = b''
            while not buf.endswith(b'\r\n\r\n'):
                buf += sock.recv(65536)

            # Now respond immediately.
            sock.send(('HTTP/1.1 200 OK\r\n'
                       'Content-Type: text/plain\r\n'
                       'Content-Length: %d\r\n'
                       '\r\n'
                       'foo' % (len('foo'))).encode('utf-8'))

            sock.close()  # Close the socket.

        self._start_server(socket_handler)
        pool = HTTPConnectionPool(self.host, self.port)
        self.addCleanup(pool.close)
        retry = Retry(read=1)
        response = pool.request('GET', '/', retries=retry)
        self.assertEqual(response.status, 200)
        self.assertEqual(response.data, b'foo')

    def test_dont_tolerate_bad_versions(self):
        """We don't tolerate weird versions of HTTP"""

        def socket_handler(listener):
            sock = listener.accept()[0]
            # First request.
            # Pause before responding so the first request times out.
            buf = b''
            while not buf.endswith(b'\r\n\r\n'):
                buf += sock.recv(65536)

            # send bad response
            body = "bad http response"
            sock.send(('HTTP/1.2 200 OK\r\n'
                      'Content-Type: text/plain\r\n'
                      'Content-Length: %d\r\n'
                      '\r\n'
                      '%s' % (len(body), body)).encode('utf-8'))
            sock.close()

        self._start_server(socket_handler)
        pool = HTTPConnectionPool(self.host, self.port)
        self.addCleanup(pool.close)

        with self.assertRaises(MaxRetryError) as cm:
            pool.request('GET', '/', retries=0)

        self.assertIsInstance(cm.exception.reason, BadVersionError)

    def test_connection_cleanup_on_read_timeout(self):
        timed_out = Event()

        def socket_handler(listener):
            sock = listener.accept()[0]
            buf = b''
            body = 'Hi'
            while not buf.endswith(b'\r\n\r\n'):
                buf = sock.recv(65536)
            sock.send(('HTTP/1.1 200 OK\r\n'
                       'Content-Type: text/plain\r\n'
                       'Content-Length: %d\r\n'
                       '\r\n' % len(body)).encode('utf-8'))

            timed_out.wait()
            sock.close()

        self._start_server(socket_handler)
        with HTTPConnectionPool(self.host, self.port) as pool:
            poolsize = pool.pool.qsize()
            response = pool.urlopen('GET', '/', retries=0, preload_content=False,
                                    timeout=Timeout(connect=1, read=0.001))
            try:
                self.assertRaises(ReadTimeoutError, response.read)
                self.assertEqual(poolsize, pool.pool.qsize())
            finally:
                timed_out.set()

    def test_connection_cleanup_on_protocol_error_during_read(self):
        body = 'Response'
        partial_body = body[:2]

        def socket_handler(listener):
            sock = listener.accept()[0]

            # Consume request
            buf = b''
            while not buf.endswith(b'\r\n\r\n'):
                buf = sock.recv(65536)

            # Send partial response and close socket.
            sock.send(('HTTP/1.1 200 OK\r\n'
                       'Content-Type: text/plain\r\n'
                       'Content-Length: %d\r\n'
                       '\r\n'
                       '%s' % (len(body), partial_body)).encode('utf-8'))
            sock.close()

        self._start_server(socket_handler)
        with HTTPConnectionPool(self.host, self.port) as pool:
            poolsize = pool.pool.qsize()
            response = pool.request('GET', '/', retries=0, preload_content=False)

            self.assertRaises(ProtocolError, response.read)
            self.assertEqual(poolsize, pool.pool.qsize())

    def test_connection_closed_on_read_timeout_preload_false(self):
        timed_out = Event()

        def socket_handler(listener):
            sock = listener.accept()[0]

            # Consume request
            buf = b''
            while not buf.endswith(b'\r\n\r\n'):
                buf = sock.recv(65535)

            # Send partial chunked response and then hang.
            sock.send((
                'HTTP/1.1 200 OK\r\n'
                'Content-Type: text/plain\r\n'
                'Transfer-Encoding: chunked\r\n'
                '\r\n'
                '8\r\n'
                '12345678\r\n').encode('utf-8')
            )
            timed_out.wait(5)

            # Expect a new request, but keep hold of the old socket to avoid
            # leaking it. Because we don't want to hang this thread, we
            # actually use select.select to confirm that a new request is
            # coming in: this lets us time the thread out.
            rlist, _, _ = select.select([listener], [], [], 1)
            assert rlist
            new_sock = listener.accept()[0]

            # Consume request
            buf = b''
            while not buf.endswith(b'\r\n\r\n'):
                buf = new_sock.recv(65535)

            # Send complete chunked response.
            new_sock.send((
                'HTTP/1.1 200 OK\r\n'
                'Content-Type: text/plain\r\n'
                'Transfer-Encoding: chunked\r\n'
                '\r\n'
                '8\r\n'
                '12345678\r\n'
                '0\r\n\r\n').encode('utf-8')
            )

            new_sock.close()
            sock.close()

        self._start_server(socket_handler)
        with HTTPConnectionPool(self.host, self.port) as pool:
            # First request should fail.
            response = pool.urlopen('GET', '/', retries=0,
                                    preload_content=False,
                                    timeout=Timeout(connect=1, read=0.001))
            try:
                self.assertRaises(ReadTimeoutError, response.read)
            finally:
                timed_out.set()

            # Second should succeed.
            response = pool.urlopen('GET', '/', retries=0,
                                    preload_content=False,
                                    timeout=Timeout(connect=1, read=0.1))
            self.assertEqual(len(response.read()), 8)

    def test_closing_response_actually_closes_connection(self):
        done_closing = Event()
        complete = Event()
        # The insane use of this variable here is to get around the fact that
        # Python 2.6 does not support returning a value from Event.wait(). This
        # means we can't tell if an event timed out, so we can't use the timing
        # out of the 'complete' event to determine the success or failure of
        # the test. Python 2 also doesn't have the nonlocal statement, so we
        # can't write directly to this variable, only mutate it. Hence: list.
        successful = []

        def socket_handler(listener):
            sock = listener.accept()[0]

            buf = b''
            while not buf.endswith(b'\r\n\r\n'):
                buf = sock.recv(65536)

            sock.send(('HTTP/1.1 200 OK\r\n'
                       'Content-Type: text/plain\r\n'
                       'Content-Length: 0\r\n'
                       '\r\n').encode('utf-8'))

            # Wait for the socket to close.
            done_closing.wait(timeout=1)

            # Look for the empty string to show that the connection got closed.
            # Don't get stuck in a timeout.
            sock.settimeout(1)
            new_data = sock.recv(65536)
            self.assertFalse(new_data)
            successful.append(True)
            sock.close()
            complete.set()

        self._start_server(socket_handler)
        pool = HTTPConnectionPool(self.host, self.port)
        self.addCleanup(pool.close)

        response = pool.request('GET', '/', retries=0, preload_content=False)
        self.assertEqual(response.status, 200)
        response.close()

        done_closing.set()  # wait until the socket in our pool gets closed
        complete.wait(timeout=1)
        if not successful:
            self.fail("Timed out waiting for connection close")

    def test_release_conn_param_is_respected_after_timeout_retry(self):
        """For successful ```urlopen(release_conn=False)```,
        the connection isn't released, even after a retry.

        This test allows a retry: one request fails, the next request succeeds.

        This is a regression test for issue #651 [1], where the connection
        would be released if the initial request failed, even if a retry
        succeeded.

        [1] <https://github.com/shazow/urllib3/issues/651>
        """
        def socket_handler(listener):
            sock = listener.accept()[0]
            consume_socket(sock)

            # Close the connection, without sending any response (not even the
            # HTTP status line). This will trigger a `Timeout` on the client,
            # inside `urlopen()`.
            sock.close()

            # Expect a new request. Because we don't want to hang this thread,
            # we actually use select.select to confirm that a new request is
            # coming in: this lets us time the thread out.
            rlist, _, _ = select.select([listener], [], [], 5)
            assert rlist
            sock = listener.accept()[0]
            consume_socket(sock)

            # Send complete chunked response.
            sock.send((
                'HTTP/1.1 200 OK\r\n'
                'Content-Type: text/plain\r\n'
                'Transfer-Encoding: chunked\r\n'
                '\r\n'
                '8\r\n'
                '12345678\r\n'
                '0\r\n\r\n').encode('utf-8')
            )

            sock.close()

        self._start_server(socket_handler)
        with HTTPConnectionPool(self.host, self.port, maxsize=1) as pool:
            # First request should fail, but the timeout and `retries=1` should
            # save it.
            response = pool.urlopen('GET', '/', retries=1,
                                    release_conn=False, preload_content=False,
                                    timeout=Timeout(connect=1, read=0.001))

            # The connection should still be on the response object, and none
            # should be in the pool. We opened two though.
            self.assertEqual(pool.num_connections, 2)
            self.assertEqual(pool.pool.qsize(), 0)
            self.assertTrue(response.connection is not None)

            # Consume the data. This should put the connection back.
            response.read()
            self.assertEqual(pool.pool.qsize(), 1)
            self.assertTrue(response.connection is None)

    def test_early_response(self):
        """
        When the server responds to a request before we've finished sending it,
        we stop our upload immediately.
        """
        client_send_event = Event()

        def socket_handler(listener):
            sock = listener.accept()[0]

            body = b''
            while not body.endswith(b'a\r\nfirst data\r\n'):
                body += sock.recv(65536)

            body = body.split(b'\r\n\r\n', 1)[1]
            body = body.decode('utf-8')

            # send response containing the body we've received
            sock.sendall(('HTTP/1.1 400 CLIENT ERROR\r\n'
                          'Content-Type: text/plain\r\n'
                          'Content-Length: %d\r\n'
                          '\r\n'
                          '%s' % (len(body), body)).encode('utf-8'))

            sock.close()

            # Tell the client it is now allowed to send. We deliberately do
            # this after the close so that the client will encounter a closed
            # pipe error if it screws up.
            client_send_event.set()

        def body_uploader():
            yield b"first data"
            client_send_event.wait(0.5)
            yield b"second data"
            yield b"third data"

        self._start_server(socket_handler)
        pool = HTTPConnectionPool(self.host, self.port)
        self.addCleanup(pool.close)

        response = pool.request("POST", "/", body=body_uploader(), retries=0)

        # Only the first data should have been received by the server.
        self.assertEqual(response.status, 400)
        self.assertEqual(response.data, b"a\r\nfirst data\r\n")


class TestProxyManager(SocketDummyServerTestCase):

    def test_simple(self):
        def echo_socket_handler(listener):
            sock = listener.accept()[0]

            buf = b''
            while not buf.endswith(b'\r\n\r\n'):
                buf += sock.recv(65536)

            sock.send(('HTTP/1.1 200 OK\r\n'
                       'Content-Type: text/plain\r\n'
                       'Content-Length: %d\r\n'
                       '\r\n'
                       '%s' % (len(buf), buf.decode('utf-8'))).encode('utf-8'))
            sock.close()

        self._start_server(echo_socket_handler)
        base_url = 'http://%s:%d' % (self.host, self.port)
        proxy = proxy_from_url(base_url)
        self.addCleanup(proxy.clear)

        r = proxy.request('GET', 'http://google.com/')

        self.assertEqual(r.status, 200)
        # FIXME: The order of the headers is not predictable right now. We
        # should fix that someday (maybe when we migrate to
        # OrderedDict/MultiDict).
        self.assertEqual(sorted(r.data.split(b'\r\n')),
                         sorted([
                             b'GET http://google.com/ HTTP/1.1',
                             b'host: google.com',
<<<<<<< HEAD
=======
                             b'accept-encoding: identity',
>>>>>>> 1bb05a65
                             b'accept: */*',
                             b'',
                             b'',
                         ]))

    def test_headers(self):
        def echo_socket_handler(listener):
            sock = listener.accept()[0]

            buf = b''
            while not buf.endswith(b'\r\n\r\n'):
                buf += sock.recv(65536)

            sock.send(('HTTP/1.1 200 OK\r\n'
                       'Content-Type: text/plain\r\n'
                       'Content-Length: %d\r\n'
                       '\r\n'
                       '%s' % (len(buf), buf.decode('utf-8'))).encode('utf-8'))
            sock.close()

        self._start_server(echo_socket_handler)
        base_url = 'http://%s:%d' % (self.host, self.port)

        # Define some proxy headers.
        proxy_headers = HTTPHeaderDict({'For-The-Proxy': 'YEAH!'})
        proxy = proxy_from_url(base_url, proxy_headers=proxy_headers)
        self.addCleanup(proxy.clear)

        conn = proxy.connection_from_url('http://www.google.com/')

        r = conn.urlopen('GET', 'http://www.google.com/', assert_same_host=False)

        self.assertEqual(r.status, 200)
        # FIXME: The order of the headers is not predictable right now. We
        # should fix that someday (maybe when we migrate to
        # OrderedDict/MultiDict).
        self.assertTrue(b'for-the-proxy: YEAH!\r\n' in r.data)

    def test_retries(self):
        close_event = Event()

        def echo_socket_handler(listener):
            sock = listener.accept()[0]
            # First request, which should fail
            sock.close()

            # Second request
            sock = listener.accept()[0]

            buf = b''
            while not buf.endswith(b'\r\n\r\n'):
                buf += sock.recv(65536)

            sock.send(('HTTP/1.1 200 OK\r\n'
                       'Content-Type: text/plain\r\n'
                       'Content-Length: %d\r\n'
                       '\r\n'
                       '%s' % (len(buf), buf.decode('utf-8'))).encode('utf-8'))
            sock.close()
            close_event.set()

        self._start_server(echo_socket_handler)
        base_url = 'http://%s:%d' % (self.host, self.port)

        proxy = proxy_from_url(base_url)
        self.addCleanup(proxy.clear)
        conn = proxy.connection_from_url('http://www.google.com')

        r = conn.urlopen('GET', 'http://www.google.com',
                         assert_same_host=False, retries=1)
        self.assertEqual(r.status, 200)

        close_event.wait(timeout=1)
        self.assertRaises(ProxyError, conn.urlopen, 'GET',
                          'http://www.google.com',
                          assert_same_host=False, retries=False)

    def test_connect_reconn(self):
        def proxy_ssl_one(listener):
            sock = listener.accept()[0]

            buf = b''
            while not buf.endswith(b'\r\n\r\n'):
                buf += sock.recv(65536)
            s = buf.decode('utf-8')
            if not s.startswith('CONNECT '):
                sock.send(('HTTP/1.1 405 Method not allowed\r\n'
                           'Allow: CONNECT\r\n\r\n').encode('utf-8'))
                sock.close()
                return

            if not s.startswith('CONNECT %s:443' % (self.host,)):
                sock.send(('HTTP/1.1 403 Forbidden\r\n\r\n').encode('utf-8'))
                sock.close()
                return

            sock.send(('HTTP/1.1 200 Connection Established\r\n\r\n').encode('utf-8'))
            ssl_sock = ssl.wrap_socket(sock,
                                       server_side=True,
                                       keyfile=DEFAULT_CERTS['keyfile'],
                                       certfile=DEFAULT_CERTS['certfile'],
                                       ca_certs=DEFAULT_CA)

            buf = b''
            while not buf.endswith(b'\r\n\r\n'):
                buf += ssl_sock.recv(65536)

            ssl_sock.send(('HTTP/1.1 200 OK\r\n'
                           'Content-Type: text/plain\r\n'
                           'Content-Length: 2\r\n'
                           'Connection: close\r\n'
                           '\r\n'
                           'Hi').encode('utf-8'))
            ssl_sock.close()

        def echo_socket_handler(listener):
            proxy_ssl_one(listener)
            proxy_ssl_one(listener)

        self._start_server(echo_socket_handler)
        base_url = 'http://%s:%d' % (self.host, self.port)

        proxy = proxy_from_url(base_url)
        self.addCleanup(proxy.clear)

        url = 'https://{0}'.format(self.host)
        conn = proxy.connection_from_url(url)
        r = conn.urlopen('GET', url, retries=0)
        self.assertEqual(r.status, 200)
        r = conn.urlopen('GET', url, retries=0)
        self.assertEqual(r.status, 200)

    def test_connect_failing(self):
        def handler(listener):
            sock = listener.accept()[0]

            buf = b''
            while not buf.endswith(b'\r\n\r\n'):
                buf += sock.recv(65536)
            s = buf.decode('utf-8')
            sock.sendall(
                b'HTTP/1.1 401 Unauthorized\r\n'
                b'Connection: close\r\n'
                b'Server: testsocket\r\n'
                b'X-Custom-Header: yougotit\r\n'
                b'\r\n'
            )
            sock.close()

        self._start_server(handler)
        base_url = 'http://%s:%d' % (self.host, self.port)

        proxy = proxy_from_url(base_url)
        self.addCleanup(proxy.clear)

        url = 'https://{0}'.format(self.host)
        conn = proxy.connection_from_url(url)

        with self.assertRaises(FailedTunnelError) as cm:
            conn.urlopen('GET', url, retries=0)

        exception = cm.exception
        self.assertEqual(exception.response.status_code, 401)
        self.assertEqual(
            exception.response.headers['x-custom-header'], 'yougotit'
        )


class TestSSL(SocketDummyServerTestCase):

    def test_ssl_failure_midway_through_conn(self):
        def socket_handler(listener):
            sock = listener.accept()[0]
            sock2 = sock.dup()
            ssl_sock = ssl.wrap_socket(sock,
                                       server_side=True,
                                       keyfile=DEFAULT_CERTS['keyfile'],
                                       certfile=DEFAULT_CERTS['certfile'],
                                       ca_certs=DEFAULT_CA)

            buf = b''
            while not buf.endswith(b'\r\n\r\n'):
                buf += ssl_sock.recv(65536)

            # Deliberately send from the non-SSL socket.
            sock2.send((
                'HTTP/1.1 200 OK\r\n'
                'Content-Type: text/plain\r\n'
                'Content-Length: 2\r\n'
                '\r\n'
                'Hi').encode('utf-8'))
            sock2.close()
            ssl_sock.close()

        self._start_server(socket_handler)
        pool = HTTPSConnectionPool(self.host, self.port)
        self.addCleanup(pool.close)

        self.assertRaises(SSLError, pool.request, 'GET', '/', retries=0)

    def test_ssl_read_timeout(self):
        timed_out = Event()

        def socket_handler(listener):
            sock = listener.accept()[0]
            ssl_sock = ssl.wrap_socket(sock,
                                       server_side=True,
                                       keyfile=DEFAULT_CERTS['keyfile'],
                                       certfile=DEFAULT_CERTS['certfile'],
                                       ca_certs=DEFAULT_CA)

            buf = b''
            while not buf.endswith(b'\r\n\r\n'):
                buf += ssl_sock.recv(65536)

            # Send incomplete message (note Content-Length)
            ssl_sock.send((
                'HTTP/1.1 200 OK\r\n'
                'Content-Type: text/plain\r\n'
                'Content-Length: 10\r\n'
                '\r\n'
                'Hi-').encode('utf-8'))
            timed_out.wait()

            sock.close()
            ssl_sock.close()

        self._start_server(socket_handler)
        pool = HTTPSConnectionPool(self.host, self.port)
        self.addCleanup(pool.close)

        response = pool.urlopen('GET', '/', retries=0, preload_content=False,
                                timeout=Timeout(connect=1, read=0.001))
        try:
            self.assertRaises(ReadTimeoutError, response.read)
        finally:
            timed_out.set()

    def test_ssl_failed_fingerprint_verification(self):
        def socket_handler(listener):
            for i in range(2):
                sock = listener.accept()[0]
                ssl_sock = ssl.wrap_socket(sock,
                                           server_side=True,
                                           keyfile=DEFAULT_CERTS['keyfile'],
                                           certfile=DEFAULT_CERTS['certfile'],
                                           ca_certs=DEFAULT_CA)

                ssl_sock.send(b'HTTP/1.1 200 OK\r\n'
                              b'Content-Type: text/plain\r\n'
                              b'Content-Length: 5\r\n\r\n'
                              b'Hello')

                ssl_sock.close()
                sock.close()

        self._start_server(socket_handler)
        # GitHub's fingerprint. Valid, but not matching.
        fingerprint = ('A0:C4:A7:46:00:ED:A7:2D:C0:BE:CB'
                       ':9A:8C:B6:07:CA:58:EE:74:5E')

        def request():
            pool = HTTPSConnectionPool(self.host, self.port,
                                       assert_fingerprint=fingerprint)
            try:
                response = pool.urlopen('GET', '/', preload_content=False,
                                        timeout=Timeout(connect=1, read=0.001))
                response.read()
            finally:
                pool.close()

        self.assertRaises(SSLError, request)
        # Should not hang, see https://github.com/shazow/urllib3/issues/529
        self.assertRaises(SSLError, request)


class TestErrorWrapping(SocketDummyServerTestCase):

    def test_bad_statusline(self):
        self.start_response_handler(
           b'HTTP/1.1 Omg What Is This?\r\n'
           b'Content-Length: 0\r\n'
           b'\r\n'
        )
        pool = HTTPConnectionPool(self.host, self.port, retries=False)
        self.addCleanup(pool.close)
        self.assertRaises(ProtocolError, pool.request, 'GET', '/')

    def test_unknown_protocol(self):
        self.start_response_handler(
           b'HTTP/1000 200 OK\r\n'
           b'Content-Length: 0\r\n'
           b'\r\n'
        )
        pool = HTTPConnectionPool(self.host, self.port, retries=False)
        self.addCleanup(pool.close)
        self.assertRaises(ProtocolError, pool.request, 'GET', '/')


class TestHeaders(SocketDummyServerTestCase):
<<<<<<< HEAD
=======
    @onlyPy3
>>>>>>> 1bb05a65
    def test_headers_always_lowercase(self):
        self.start_response_handler(
           b'HTTP/1.1 200 OK\r\n'
           b'Content-Length: 0\r\n'
           b'Content-type: text/plain\r\n'
           b'\r\n'
        )
        pool = HTTPConnectionPool(self.host, self.port, retries=False)
        HEADERS = {'content-length': '0', 'content-type': 'text/plain'}
        self.addCleanup(pool.close)
<<<<<<< HEAD
        HEADERS = {'content-length': '0', 'content-type': 'text/plain'}
=======
>>>>>>> 1bb05a65
        r = pool.request('GET', '/')
        self.assertEqual(HEADERS, dict(r.headers.items()))  # to preserve case sensitivity

    def test_headers_are_sent_with_lower_case(self):
        headers = {'Foo': 'bar', 'bAz': 'quux'}
        parsed_headers = {}

        def socket_handler(listener):
            sock = listener.accept()[0]

            buf = b''
            while not buf.endswith(b'\r\n\r\n'):
                buf += sock.recv(65536)

            headers_list = [header for header in buf.split(b'\r\n')[1:] if header]

            for header in headers_list:
                (key, value) = header.split(b': ')
                parsed_headers[key.decode('ascii')] = value.decode('ascii')

            sock.send((
                'HTTP/1.1 204 No Content\r\n'
                'Content-Length: 0\r\n'
                '\r\n').encode('utf-8'))

            sock.close()

        self._start_server(socket_handler)
<<<<<<< HEAD
        expected_headers = {'host': '{0}:{1}'.format(self.host, self.port)}
=======
        expected_headers = {'accept-encoding': 'identity',
                            'host': '{0}:{1}'.format(self.host, self.port)}
>>>>>>> 1bb05a65
        for key, value in headers.items():
            expected_headers[key.lower()] = value

        pool = HTTPConnectionPool(self.host, self.port, retries=False)
        self.addCleanup(pool.close)
        pool.request('GET', '/', headers=HTTPHeaderDict(headers))
        self.assertEqual(expected_headers, parsed_headers)

    def test_request_headers_are_sent_in_the_original_order(self):
        # NOTE: Probability this test gives a false negative is 1/(K!)
        K = 16
        # NOTE: Provide headers in non-sorted order (i.e. reversed)
        #       so that if the internal implementation tries to sort them,
        #       a change will be detected.
        expected_request_headers = [(u'x-header-%d' % i, str(i)) for i in reversed(range(K))]

        actual_request_headers = []

        def socket_handler(listener):
            sock = listener.accept()[0]

            buf = b''
            while not buf.endswith(b'\r\n\r\n'):
                buf += sock.recv(65536)

            headers_list = [header for header in buf.split(b'\r\n')[1:] if header]

            for header in headers_list:
                (key, value) = header.split(b': ')
                if not key.decode('ascii').startswith(u'x-header-'):
                    continue
                actual_request_headers.append((key.decode('ascii'), value.decode('ascii')))

            sock.send((
                u'HTTP/1.1 204 No Content\r\n'
                u'Content-Length: 0\r\n'
                u'\r\n').encode('ascii'))

            sock.close()

        self._start_server(socket_handler)

        pool = HTTPConnectionPool(self.host, self.port, retries=False)
        self.addCleanup(pool.close)
        pool.request('GET', '/', headers=OrderedDict(expected_request_headers))
        self.assertEqual(expected_request_headers, actual_request_headers)

    def test_response_headers_are_returned_in_the_original_order(self):
        # NOTE: Probability this test gives a false negative is 1/(K!)
        K = 16
        # NOTE: Provide headers in non-sorted order (i.e. reversed)
        #       so that if the internal implementation tries to sort them,
        #       a change will be detected.
        expected_response_headers = [('x-header-%d' % i, str(i)) for i in reversed(range(K))]

        def socket_handler(listener):
            sock = listener.accept()[0]

            buf = b''
            while not buf.endswith(b'\r\n\r\n'):
                buf += sock.recv(65536)

            sock.send(b'HTTP/1.1 200 OK\r\n' +
                      b'\r\n'.join([
                          (k.encode('utf8') + b': ' + v.encode('utf8'))
                          for (k, v) in expected_response_headers
                      ]) +
                      b'\r\n\r\n')
            sock.close()

        self._start_server(socket_handler)
        pool = HTTPConnectionPool(self.host, self.port)
        self.addCleanup(pool.close)
        r = pool.request('GET', '/', retries=0)
        actual_response_headers = [
            (k, v) for (k, v) in r.headers.items()
            if k.startswith('x-header-')
        ]
        self.assertEqual(expected_response_headers, actual_response_headers)

    def test_integer_values_are_sent_as_decimal_strings(self):
        headers = {'Foo': 88}
        parsed_headers = {}
<<<<<<< HEAD

        def socket_handler(listener):
            sock = listener.accept()[0]

            buf = b''
            while not buf.endswith(b'\r\n\r\n'):
                buf += sock.recv(65536)

            headers_list = [header for header in buf.split(b'\r\n')[1:] if header]

            for header in headers_list:
                (key, value) = header.split(b': ')
                parsed_headers[key.decode('ascii')] = value.decode('ascii')

            sock.send((
                'HTTP/1.1 204 No Content\r\n'
                'Content-Length: 0\r\n'
                '\r\n').encode('utf-8'))

            sock.close()

        self._start_server(socket_handler)
        expected_headers = {'host': '{0}:{1}'.format(self.host, self.port),
                            'foo': '88'}

        pool = HTTPConnectionPool(self.host, self.port, retries=False)
        pool.request('GET', '/', headers=HTTPHeaderDict(headers))
        self.assertEqual(expected_headers, parsed_headers)



=======

        def socket_handler(listener):
            sock = listener.accept()[0]

            buf = b''
            while not buf.endswith(b'\r\n\r\n'):
                buf += sock.recv(65536)

            headers_list = [header for header in buf.split(b'\r\n')[1:] if header]

            for header in headers_list:
                (key, value) = header.split(b': ')
                parsed_headers[key.decode('ascii')] = value.decode('ascii')

            sock.send((
                'HTTP/1.1 204 No Content\r\n'
                'Content-Length: 0\r\n'
                '\r\n').encode('utf-8'))

            sock.close()

        self._start_server(socket_handler)
        expected_headers = {'accept-encoding': 'identity',
                            'host': '{0}:{1}'.format(self.host, self.port),
                            'foo': '88'}

        pool = HTTPConnectionPool(self.host, self.port, retries=False)
        pool.request('GET', '/', headers=HTTPHeaderDict(headers))
        self.assertEqual(expected_headers, parsed_headers)



>>>>>>> 1bb05a65
class TestBrokenHeaders(SocketDummyServerTestCase):

    def _test_broken_header_parsing(self, headers):
        self.start_response_handler((
           b'HTTP/1.1 200 OK\r\n'
           b'Content-Length: 0\r\n'
           b'Content-type: text/plain\r\n'
           ) + b''.join(headers) + b'\r\n'
        )

        pool = HTTPConnectionPool(self.host, self.port, retries=False)
        self.addCleanup(pool.close)
        self.assertRaises(ProtocolError, pool.request, 'GET', '/')

    def test_header_without_name(self):
        self._test_broken_header_parsing([
            b': Value\r\n',
            b'Another: Header\r\n',
        ])

    def test_header_without_name_or_value(self):
        self._test_broken_header_parsing([
            b':\r\n',
            b'Another: Header\r\n',
        ])

    def test_header_without_colon_or_value(self):
        self._test_broken_header_parsing([
            b'Broken Header\r\n',
            b'Another: Header\r\n',
        ])


class TestHEAD(SocketDummyServerTestCase):
    def test_chunked_head_response_does_not_hang(self):
        self.start_response_handler(
           b'HTTP/1.1 200 OK\r\n'
           b'Transfer-Encoding: chunked\r\n'
           b'Content-type: text/plain\r\n'
           b'\r\n'
        )
        pool = HTTPConnectionPool(self.host, self.port, retries=False)
        self.addCleanup(pool.close)
        r = pool.request('HEAD', '/', timeout=1, preload_content=False)

        # stream will use the read_chunked method here.
        self.assertEqual([], list(r.stream()))

    def test_empty_head_response_does_not_hang(self):
        self.start_response_handler(
           b'HTTP/1.1 200 OK\r\n'
           b'Content-Length: 256\r\n'
           b'Content-type: text/plain\r\n'
           b'\r\n'
        )
        pool = HTTPConnectionPool(self.host, self.port, retries=False)
        self.addCleanup(pool.close)
        r = pool.request('HEAD', '/', timeout=1, preload_content=False)

        # stream will use the read method here.
        self.assertEqual([], list(r.stream()))


class TestStream(SocketDummyServerTestCase):
    def test_stream_none_unchunked_response_does_not_hang(self):
        done_event = Event()

        def socket_handler(listener):
            sock = listener.accept()[0]

            buf = b''
            while not buf.endswith(b'\r\n\r\n'):
                buf += sock.recv(65536)

            sock.send(
                b'HTTP/1.1 200 OK\r\n'
                b'Content-Length: 12\r\n'
                b'Content-type: text/plain\r\n'
                b'\r\n'
                b'hello, world'
            )
            done_event.wait(5)
            sock.close()

        self._start_server(socket_handler)
        pool = HTTPConnectionPool(self.host, self.port, retries=False)
        self.addCleanup(pool.close)
        r = pool.request('GET', '/', timeout=1, preload_content=False)

        # Stream should read to the end.
        self.assertEqual([b'hello, world'], list(r.stream(None)))

        done_event.set()


class TestBadContentLength(SocketDummyServerTestCase):
    def test_enforce_content_length_get(self):
        done_event = Event()

        def socket_handler(listener):
            sock = listener.accept()[0]

            buf = b''
            while not buf.endswith(b'\r\n\r\n'):
                buf += sock.recv(65536)

            sock.send(
                b'HTTP/1.1 200 OK\r\n'
                b'Content-Length: 22\r\n'
                b'Content-type: text/plain\r\n'
                b'\r\n'
                b'hello, world'
            )
            done_event.wait(1)
            sock.close()

        self._start_server(socket_handler)
        conn = HTTPConnectionPool(self.host, self.port, maxsize=1)
        self.addCleanup(conn.close)

        # Test stream read when content length less than headers claim
        get_response = conn.request('GET', url='/', preload_content=False)
        data = get_response.stream(100)
        try:
            next(data)
            self.assertFail()
        except ProtocolError as e:
            self.assertTrue('received 12 bytes, expected 22' in str(e))

        done_event.set()

    def test_enforce_content_length_no_body(self):
        done_event = Event()

        def socket_handler(listener):
            sock = listener.accept()[0]

            buf = b''
            while not buf.endswith(b'\r\n\r\n'):
                buf += sock.recv(65536)

            sock.send(
                b'HTTP/1.1 200 OK\r\n'
                b'Content-Length: 22\r\n'
                b'Content-type: text/plain\r\n'
                b'\r\n'
            )
            done_event.wait(1)
            sock.close()

        self._start_server(socket_handler)
        conn = HTTPConnectionPool(self.host, self.port, maxsize=1)
        self.addCleanup(conn.close)

<<<<<<< HEAD
        #Test stream on 0 length body
=======
        # Test stream on 0 length body
>>>>>>> 1bb05a65
        head_response = conn.request('HEAD', url='/', preload_content=False)
        data = [chunk for chunk in head_response.stream(1)]
        self.assertEqual(len(data), 0)

        done_event.set()


class TestAutomaticHeaderInsertion(SocketDummyServerTestCase):
    """
    Tests for automatically inserting headers, including for chunked transfer
    encoding.
    """
    def test_automatic_chunking_fileobj(self):
        """
        A file-like object should automatically be chunked if the user provides
        neither content-length nor transfer encoding.
        """
        done_event = Event()
        data = []

        def socket_handler(listener):
            sock = listener.accept()[0]

            buf = b''
            while not buf.endswith(b'0\r\n\r\n'):
                buf += sock.recv(65536)
            data.append(buf)

            sock.send(
                b'HTTP/1.1 200 OK\r\n'
                b'Content-Length: 0\r\n'
                b'\r\n'
            )
            done_event.wait(1)
            sock.close()

        self._start_server(socket_handler)
        conn = HTTPConnectionPool(self.host, self.port)

        myfileobj = io.BytesIO(b'helloworld')
        response = conn.request('POST', url='/', body=myfileobj)
        self.assertEqual(response.status, 200)

        # Confirm we auto chunked the body.
        self.assertIn(b'transfer-encoding: chunked\r\n', data[0])
        self.assertTrue(
            data[0].endswith(b'a\r\nhelloworld\r\n0\r\n\r\n')
        )<|MERGE_RESOLUTION|>--- conflicted
+++ resolved
@@ -712,10 +712,6 @@
                          sorted([
                              b'GET http://google.com/ HTTP/1.1',
                              b'host: google.com',
-<<<<<<< HEAD
-=======
-                             b'accept-encoding: identity',
->>>>>>> 1bb05a65
                              b'accept: */*',
                              b'',
                              b'',
@@ -1016,10 +1012,6 @@
 
 
 class TestHeaders(SocketDummyServerTestCase):
-<<<<<<< HEAD
-=======
-    @onlyPy3
->>>>>>> 1bb05a65
     def test_headers_always_lowercase(self):
         self.start_response_handler(
            b'HTTP/1.1 200 OK\r\n'
@@ -1028,12 +1020,8 @@
            b'\r\n'
         )
         pool = HTTPConnectionPool(self.host, self.port, retries=False)
+        self.addCleanup(pool.close)
         HEADERS = {'content-length': '0', 'content-type': 'text/plain'}
-        self.addCleanup(pool.close)
-<<<<<<< HEAD
-        HEADERS = {'content-length': '0', 'content-type': 'text/plain'}
-=======
->>>>>>> 1bb05a65
         r = pool.request('GET', '/')
         self.assertEqual(HEADERS, dict(r.headers.items()))  # to preserve case sensitivity
 
@@ -1062,12 +1050,7 @@
             sock.close()
 
         self._start_server(socket_handler)
-<<<<<<< HEAD
         expected_headers = {'host': '{0}:{1}'.format(self.host, self.port)}
-=======
-        expected_headers = {'accept-encoding': 'identity',
-                            'host': '{0}:{1}'.format(self.host, self.port)}
->>>>>>> 1bb05a65
         for key, value in headers.items():
             expected_headers[key.lower()] = value
 
@@ -1151,7 +1134,6 @@
     def test_integer_values_are_sent_as_decimal_strings(self):
         headers = {'Foo': 88}
         parsed_headers = {}
-<<<<<<< HEAD
 
         def socket_handler(listener):
             sock = listener.accept()[0]
@@ -1183,40 +1165,6 @@
 
 
 
-=======
-
-        def socket_handler(listener):
-            sock = listener.accept()[0]
-
-            buf = b''
-            while not buf.endswith(b'\r\n\r\n'):
-                buf += sock.recv(65536)
-
-            headers_list = [header for header in buf.split(b'\r\n')[1:] if header]
-
-            for header in headers_list:
-                (key, value) = header.split(b': ')
-                parsed_headers[key.decode('ascii')] = value.decode('ascii')
-
-            sock.send((
-                'HTTP/1.1 204 No Content\r\n'
-                'Content-Length: 0\r\n'
-                '\r\n').encode('utf-8'))
-
-            sock.close()
-
-        self._start_server(socket_handler)
-        expected_headers = {'accept-encoding': 'identity',
-                            'host': '{0}:{1}'.format(self.host, self.port),
-                            'foo': '88'}
-
-        pool = HTTPConnectionPool(self.host, self.port, retries=False)
-        pool.request('GET', '/', headers=HTTPHeaderDict(headers))
-        self.assertEqual(expected_headers, parsed_headers)
-
-
-
->>>>>>> 1bb05a65
 class TestBrokenHeaders(SocketDummyServerTestCase):
 
     def _test_broken_header_parsing(self, headers):
@@ -1371,11 +1319,7 @@
         conn = HTTPConnectionPool(self.host, self.port, maxsize=1)
         self.addCleanup(conn.close)
 
-<<<<<<< HEAD
-        #Test stream on 0 length body
-=======
         # Test stream on 0 length body
->>>>>>> 1bb05a65
         head_response = conn.request('HEAD', url='/', preload_content=False)
         data = [chunk for chunk in head_response.stream(1)]
         self.assertEqual(len(data), 0)

--- conflicted
+++ resolved
@@ -7,10 +7,6 @@
 import warnings
 
 import mock
-<<<<<<< HEAD
-=======
-from nose.plugins.skip import SkipTest
->>>>>>> be5165ff
 import pytest
 
 from dummyserver.testcase import (

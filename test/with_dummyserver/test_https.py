--- conflicted
+++ resolved
@@ -400,14 +400,7 @@
                                          cert_reqs='CERT_NONE')
         self.addCleanup(https_pool.close)
         conn = https_pool._new_conn()
-<<<<<<< HEAD
         conn.set_tunnel(self.host, self.port)
-=======
-        try:
-            conn.set_tunnel(self.host, self.port)
-        except AttributeError:  # python 2.6
-            conn._set_tunnel(self.host, self.port)
->>>>>>> ee564fd7
         conn._tunnel = mock.Mock()
         https_pool._make_request(conn, 'GET', '/')
         conn._tunnel.assert_called_once_with()
